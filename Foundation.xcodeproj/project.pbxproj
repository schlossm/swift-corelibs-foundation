--- conflicted
+++ resolved
@@ -1105,11 +1105,8 @@
 				A5A34B551C18C85D00FD972B /* TestNSByteCountFormatter.swift */,
 				612952F81C1B235900BE0FD9 /* TestNSNull.swift */,
 				AA664D4E1C1B03CA00C22186 /* TestNSNumberFormatter.swift */,
-<<<<<<< HEAD
+				45BBD92A1C30E9C200540DDB /* TestNSTask.swift */,
 				8460AACB1C3307D700B01413 /* TestUtils.swift */,
-=======
-				45BBD92A1C30E9C200540DDB /* TestNSTask.swift */,
->>>>>>> ad63834f
 			);
 			name = Tests;
 			sourceTree = "<group>";
