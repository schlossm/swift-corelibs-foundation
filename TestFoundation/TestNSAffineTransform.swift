// This source file is part of the Swift.org open source project
//
// Copyright (c) 2014 - 2015 Apple Inc. and the Swift project authors
// Licensed under Apache License v2.0 with Runtime Library Exception
//
// See http://swift.org/LICENSE.txt for license information
// See http://swift.org/CONTRIBUTORS.txt for the list of Swift project authors
//



#if DEPLOYMENT_RUNTIME_OBJC || os(Linux)
    import Foundation
    import XCTest
#else
    import SwiftFoundation
    import SwiftXCTest
#endif

#if os(OSX) || os(iOS)
    import Darwin
#elseif os(Linux)
    import Glibc
#endif

class TestNSAffineTransform : XCTestCase {
    private let accuracyThreshold = 0.001

    var allTests : [(String, () -> ())] {
        return [
            ("test_BasicConstruction", test_BasicConstruction),
            ("test_IdentityTransformation", test_IdentityTransformation),
            ("test_Scale", test_Scale),
            ("test_Rotation_Degrees", test_Rotation_Degrees),
            ("test_Rotation_Radians", test_Rotation_Radians),
            ("test_Inversion", test_Inversion),
            ("test_IdentityTransformation", test_IdentityTransformation),
            ("test_Translation", test_Translation),
<<<<<<< HEAD
            ("test_Translation2", test_Translation2),
            ("test_TranslationComposed", test_TranslationComposed),
=======
            ("test_TranslationComposed", test_TranslationComposed),
            ("test_Scaling", test_Scaling),
            ("test_TranslationScaling", test_TranslationScaling),
            ("test_ScalingTranslation", test_ScalingTranslation)
>>>>>>> aee746d1
        ]
    }
    
    func checkPointTransformation(transform: NSAffineTransform, point: NSPoint, expectedPoint: NSPoint, _ message: String = "", _ file: StaticString = __FILE__, _ line: UInt = __LINE__) {
        let newPoint = transform.transformPoint(point)
        XCTAssertEqualWithAccuracy(Double(newPoint.x), Double(expectedPoint.x), accuracy: accuracyThreshold, "x: \(message)", file: file, line: line)
        XCTAssertEqualWithAccuracy(Double(newPoint.y), Double(expectedPoint.y), accuracy: accuracyThreshold, "y: \(message)", file: file, line: line)
    }
    
    func checkSizeTransformation(transform: NSAffineTransform, size: NSSize, expectedSize: NSSize, _ message: String = "", _ file: StaticString = __FILE__, _ line: UInt = __LINE__) {
        let newSize = transform.transformSize(size)
        XCTAssertEqualWithAccuracy(Double(newSize.width), Double(expectedSize.width), accuracy: accuracyThreshold, "width: \(message)", file: file, line: line)
        XCTAssertEqualWithAccuracy(Double(newSize.height), Double(expectedSize.height), accuracy: accuracyThreshold, "height: \(message)", file: file, line: line)
    }

    func test_BasicConstruction() {
        let identityTransform = NSAffineTransform()
        let transformStruct = identityTransform.transformStruct

        // The diagonal entries (1,1) and (2,2) of the identity matrix are ones. The other entries are zeros.
        // TODO: These should use DBL_MAX but it's not available as part of Glibc on Linux
        XCTAssertEqualWithAccuracy(Double(transformStruct.m11), Double(1), accuracy: accuracyThreshold)
        XCTAssertEqualWithAccuracy(Double(transformStruct.m22), Double(1), accuracy: accuracyThreshold)

        XCTAssertEqualWithAccuracy(Double(transformStruct.m12), Double(0), accuracy: accuracyThreshold)
        XCTAssertEqualWithAccuracy(Double(transformStruct.m21), Double(0), accuracy: accuracyThreshold)
        XCTAssertEqualWithAccuracy(Double(transformStruct.tX), Double(0), accuracy: accuracyThreshold)
        XCTAssertEqualWithAccuracy(Double(transformStruct.tY), Double(0), accuracy: accuracyThreshold)
    }

    func test_IdentityTransformation() {
        let identityTransform = NSAffineTransform()

        func checkIdentityPointTransformation(point: NSPoint) {
            checkPointTransformation(identityTransform, point: point, expectedPoint: point)
        }
        
        checkIdentityPointTransformation(NSPoint())
        checkIdentityPointTransformation(NSMakePoint(CGFloat(24.5), CGFloat(10.0)))
        checkIdentityPointTransformation(NSMakePoint(CGFloat(-7.5), CGFloat(2.0)))

        func checkIdentitySizeTransformation(size: NSSize) {
            checkSizeTransformation(identityTransform, size: size, expectedSize: size)
        }

        checkIdentitySizeTransformation(NSSize())
        checkIdentitySizeTransformation(NSMakeSize(CGFloat(13.0), CGFloat(12.5)))
        checkIdentitySizeTransformation(NSMakeSize(CGFloat(100.0), CGFloat(-100.0)))
    }
    
    func test_Translation() {
        let point = NSPoint(x: CGFloat(0.0), y: CGFloat(0.0))

        let noop = NSAffineTransform()
        noop.translateXBy(CGFloat(), yBy: CGFloat())
        checkPointTransformation(noop, point: point, expectedPoint: point)
        
        let translateH = NSAffineTransform()
        translateH.translateXBy(CGFloat(10.0), yBy: CGFloat())
        checkPointTransformation(translateH, point: point, expectedPoint: NSPoint(x: CGFloat(10.0), y: CGFloat()))
        
        let translateV = NSAffineTransform()
        translateV.translateXBy(CGFloat(), yBy: CGFloat(20.0))
        checkPointTransformation(translateV, point: point, expectedPoint: NSPoint(x: CGFloat(), y: CGFloat(20.0)))
        
        let translate = NSAffineTransform()
        translate.translateXBy(CGFloat(-30.0), yBy: CGFloat(40.0))
        checkPointTransformation(translate, point: point, expectedPoint: NSPoint(x: CGFloat(-30.0), y: CGFloat(40.0)))
    }
    
    func test_Scale() {
        let size = NSSize(width: CGFloat(10.0), height: CGFloat(10.0))
        
        let noop = NSAffineTransform()
        noop.scaleBy(CGFloat(1.0))
        checkSizeTransformation(noop, size: size, expectedSize: size)
        
        let shrink = NSAffineTransform()
        shrink.scaleBy(CGFloat(0.5))
        checkSizeTransformation(shrink, size: size, expectedSize: NSSize(width: CGFloat(5.0), height: CGFloat(5.0)))
        
        let grow = NSAffineTransform()
        grow.scaleBy(CGFloat(3.0))
        checkSizeTransformation(grow, size: size, expectedSize: NSSize(width: CGFloat(30.0), height: CGFloat(30.0)))
        
        let stretch = NSAffineTransform()
        stretch.scaleXBy(CGFloat(2.0), yBy: CGFloat(0.5))
        checkSizeTransformation(stretch, size: size, expectedSize: NSSize(width: CGFloat(20.0), height: CGFloat(5.0)))
    }
    
    func test_Rotation_Degrees() {
        let point = NSPoint(x: CGFloat(10.0), y: CGFloat(10.0))
        
        let noop = NSAffineTransform()
        noop.rotateByDegrees(CGFloat())
        checkPointTransformation(noop, point: point, expectedPoint: point)
        
        let tenEighty = NSAffineTransform()
        tenEighty.rotateByDegrees(CGFloat(1080.0))
        checkPointTransformation(tenEighty, point: point, expectedPoint: point)
        
        let reflectAboutOrigin = NSAffineTransform()
        reflectAboutOrigin.rotateByDegrees(CGFloat(180.0))
        checkPointTransformation(reflectAboutOrigin, point: point, expectedPoint: NSPoint(x: CGFloat(-10.0), y: CGFloat(-10.0)))
    }
    
    func test_Rotation_Radians() {
        let point = NSPoint(x: CGFloat(10.0), y: CGFloat(10.0))
        
        let noop = NSAffineTransform()
        noop.rotateByRadians(CGFloat())
        checkPointTransformation(noop, point: point, expectedPoint: point)
        
        let tenEighty = NSAffineTransform()
        tenEighty.rotateByRadians(CGFloat(6 * M_PI))
        checkPointTransformation(tenEighty, point: point, expectedPoint: point)
        
        let reflectAboutOrigin = NSAffineTransform()
        reflectAboutOrigin.rotateByRadians(CGFloat(M_PI))
        checkPointTransformation(reflectAboutOrigin, point: point, expectedPoint: NSPoint(x: CGFloat(-10.0), y: CGFloat(-10.0)))
    }
    
    func test_Inversion() {
        let point = NSPoint(x: CGFloat(10.0), y: CGFloat(10.0))
        
        let translate = NSAffineTransform()
        translate.translateXBy(CGFloat(-30.0), yBy: CGFloat(40.0))
        
        let rotate = NSAffineTransform()
        translate.rotateByDegrees(CGFloat(30.0))
        
        let scale = NSAffineTransform()
        scale.scaleBy(CGFloat(2.0))
        
        let identityTransform = NSAffineTransform()
        
        // append transformations
        identityTransform.appendTransform(translate)
        identityTransform.appendTransform(rotate)
        identityTransform.appendTransform(scale)
        
        // invert transformations
        scale.invert()
        rotate.invert()
        translate.invert()
        
        // append inverse transformations in reverse order
        identityTransform.appendTransform(scale)
        identityTransform.appendTransform(rotate)
        identityTransform.appendTransform(translate)
        
        checkPointTransformation(identityTransform, point: point, expectedPoint: point)
    }

    func test_Translation2() {
        let xPlus2 = NSAffineTransform()
        xPlus2.translateXBy(CGFloat(2.0), yBy: CGFloat())

        checkPointTransformation(xPlus2, point: NSMakePoint(CGFloat(22.0), CGFloat(10.0)),
                                 expectedPoint: NSMakePoint(CGFloat(24.0), CGFloat(10.0)))
    }

    func test_TranslationComposed() {
        let xyPlus5 = NSAffineTransform()
        xyPlus5.translateXBy(CGFloat(2.0), yBy: CGFloat(3.0))
        xyPlus5.translateXBy(CGFloat(3.0), yBy: CGFloat(2.0))

        checkPointTransformation(xyPlus5, point: NSMakePoint(CGFloat(-2.0), CGFloat(-3.0)),
                                  expectedPoint: NSMakePoint(CGFloat(3.0), CGFloat(2.0)))
    }
<<<<<<< HEAD
}
=======

    func test_Scaling() {
        let xyTimes5 = NSAffineTransform()
        xyTimes5.scaleBy(CGFloat(5.0))

        checkPointTransformation(xyTimes5, point: NSMakePoint(CGFloat(-2.0), CGFloat(3.0)),
                                   expectedPoint: NSMakePoint(CGFloat(-10.0), CGFloat(15.0)))

        let xTimes2YTimes3 = NSAffineTransform()
        xTimes2YTimes3.scaleXBy(CGFloat(2.0), yBy: CGFloat(-3.0))

        checkPointTransformation(xTimes2YTimes3, point: NSMakePoint(CGFloat(-1.0), CGFloat(3.5)),
                                         expectedPoint: NSMakePoint(CGFloat(-2.0), CGFloat(-10.5)))
    }

    func test_TranslationScaling() {
        let xPlus2XYTimes5 = NSAffineTransform()
        xPlus2XYTimes5.translateXBy(CGFloat(2.0), yBy: CGFloat())
        xPlus2XYTimes5.scaleXBy(CGFloat(5.0), yBy: CGFloat(-5.0))

        checkPointTransformation(xPlus2XYTimes5, point: NSMakePoint(CGFloat(1.0), CGFloat(2.0)),
                                         expectedPoint: NSMakePoint(CGFloat(7.0), CGFloat(-10.0)))
    }

    func test_ScalingTranslation() {
        let xyTimes5XPlus3 = NSAffineTransform()
        xyTimes5XPlus3.scaleBy(CGFloat(5.0))
        xyTimes5XPlus3.translateXBy(CGFloat(3.0), yBy: CGFloat())

        checkPointTransformation(xyTimes5XPlus3, point: NSMakePoint(CGFloat(1.0), CGFloat(2.0)),
                                         expectedPoint: NSMakePoint(CGFloat(20.0), CGFloat(10.0)))
    }
}
>>>>>>> aee746d1
<|MERGE_RESOLUTION|>--- conflicted
+++ resolved
@@ -31,20 +31,16 @@
             ("test_BasicConstruction", test_BasicConstruction),
             ("test_IdentityTransformation", test_IdentityTransformation),
             ("test_Scale", test_Scale),
+            ("test_Scaling", test_Scaling),
+            ("test_TranslationScaling", test_TranslationScaling),
+            ("test_ScalingTranslation", test_ScalingTranslation),
             ("test_Rotation_Degrees", test_Rotation_Degrees),
             ("test_Rotation_Radians", test_Rotation_Radians),
             ("test_Inversion", test_Inversion),
             ("test_IdentityTransformation", test_IdentityTransformation),
             ("test_Translation", test_Translation),
-<<<<<<< HEAD
             ("test_Translation2", test_Translation2),
             ("test_TranslationComposed", test_TranslationComposed),
-=======
-            ("test_TranslationComposed", test_TranslationComposed),
-            ("test_Scaling", test_Scaling),
-            ("test_TranslationScaling", test_TranslationScaling),
-            ("test_ScalingTranslation", test_ScalingTranslation)
->>>>>>> aee746d1
         ]
     }
     
@@ -215,9 +211,6 @@
         checkPointTransformation(xyPlus5, point: NSMakePoint(CGFloat(-2.0), CGFloat(-3.0)),
                                   expectedPoint: NSMakePoint(CGFloat(3.0), CGFloat(2.0)))
     }
-<<<<<<< HEAD
-}
-=======
 
     func test_Scaling() {
         let xyTimes5 = NSAffineTransform()
@@ -251,4 +244,3 @@
                                          expectedPoint: NSMakePoint(CGFloat(20.0), CGFloat(10.0)))
     }
 }
->>>>>>> aee746d1
