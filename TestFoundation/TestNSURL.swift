--- conflicted
+++ resolved
@@ -237,13 +237,8 @@
             return String.fromCString(buf)!
         }
     }
-<<<<<<< HEAD
     static var gRelativeOffsetFromBaseCurrentWorkingDirectory: UInt = 0
-    static let gFileExistsName = "TestCFURL_file_exists"
-=======
-//    size_t      gRelativeOffsetFromBaseCurrentWorkingDirectory = 0;
     static let gFileExistsName = "TestCFURL_file_exists\(NSProcessInfo.processInfo().globallyUniqueString)"
->>>>>>> c3f9a36b
     static let gFileDoesNotExistName = "TestCFURL_file_does_not_exist"
     static let gDirectoryExistsName = "TestCFURL_directory_exists\(NSProcessInfo.processInfo().globallyUniqueString)"
     static let gDirectoryDoesNotExistName = "TestCFURL_directory_does_not_exist"
